"""
sentry.models.group
~~~~~~~~~~~~~~~~~~~

:copyright: (c) 2010-2014 by the Sentry Team, see AUTHORS for more details.
:license: BSD, see LICENSE for more details.
"""
from __future__ import absolute_import, print_function

import logging
import math
import re
import time
import warnings

from datetime import timedelta
from django.core.urlresolvers import reverse
from django.db import models
from django.utils import timezone
from django.utils.translation import ugettext_lazy as _

from sentry import eventtypes, tagstore
from sentry.constants import (
    DEFAULT_LOGGER_NAME, EVENT_ORDERING_KEY, LOG_LEVELS, MAX_CULPRIT_LENGTH
)
from sentry.db.models import (
    BoundedBigIntegerField, BoundedIntegerField,
    BoundedPositiveIntegerField, FlexibleForeignKey, GzippedDictField, Model,
    ProjectBoundManager, ProjectBoundMixin, sane_repr
)
from sentry.utils.http import absolute_uri
from sentry.utils.numbers import base32_decode, base32_encode
from sentry.utils.strings import strip, truncatechars

logger = logging.getLogger(__name__)

_short_id_re = re.compile(r'^(.*?)(?:[\s_-])([A-Za-z0-9]+)$')


def looks_like_short_id(value):
    return _short_id_re.match((value or '').strip()) is not None


# TODO(dcramer): pull in enum library
class GroupStatus(object):
    UNRESOLVED = 0
    RESOLVED = 1
    IGNORED = 2
    PENDING_DELETION = 3
    DELETION_IN_PROGRESS = 4
    PENDING_MERGE = 5

    # TODO(dcramer): remove in 9.0
    MUTED = IGNORED


def get_group_with_redirect(id, queryset=None, unrestricted_unsafe=False):
    """
    Retrieve a group by ID, checking the redirect table if the requested group
    does not exist. Returns a two-tuple of ``(object, redirected)``.
    """
    if queryset is None:
        if unrestricted_unsafe:
            queryset = Group.objects.unrestricted_unsafe()
        else:
            queryset = Group.objects.all()

        # When not passing a queryset, we want to read from cache
        getter = Group.objects.get_from_cache
        getter_kwargs = {'unrestricted_unsafe': True}
    else:
        if unrestricted_unsafe:
            queryset = queryset.unrestricted_unsafe()
        getter = queryset.get
        getter_kwargs = {}

    try:
        return getter(id=id, **getter_kwargs), False
    except Group.DoesNotExist as error:
        from sentry.models import GroupRedirect
        redirected_to_id = GroupRedirect.objects.filter(
            previous_group_id=id,
        ).values_list('group_id', flat=True)
        try:
            return getter(id=redirected_to_id, **getter_kwargs), True
        except Group.DoesNotExist:
            raise error  # raise original `DoesNotExist`


class GroupManager(ProjectBoundManager):
    def by_qualified_short_id(self, organization_id, short_id):
        match = _short_id_re.match(short_id.strip())
        if match is None:
            raise Group.DoesNotExist()
        callsign, id = match.groups()
        callsign = callsign.lower()
        try:
            short_id = base32_decode(id)
            # We need to make sure the short id is not overflowing the
            # field's max or the lookup will fail with an assertion error.
            max_id = Group._meta.get_field_by_name('short_id')[0].MAX_VALUE
            if short_id > max_id:
                raise ValueError()
        except ValueError:
            raise Group.DoesNotExist()
        return Group.objects.get(
            project__organization=organization_id,
            project__slug=callsign,
            short_id=short_id,
        )

    def from_kwargs(self, project, **kwargs):
        from sentry.event_manager import HashDiscarded, EventManager

        manager = EventManager(kwargs)
        manager.normalize()
        try:
            return manager.save(project)

        # TODO(jess): this method maybe isn't even used?
        except HashDiscarded as exc:
            logger.info(
                'discarded.hash', extra={
                    'project_id': project,
                    'description': exc.message,
                }
            )

    def from_event_id(self, project, event_id):
        """
        Resolves the 32 character event_id string into
        a Group for which it is found.
        """
        from sentry.models import EventMapping, Event
        group_id = None

        # Look up event_id in both Event and EventMapping,
        # and bail when it matches one of them, prioritizing
        # Event since it contains more history.
        for model in Event, EventMapping:
            try:
                group_id = model.objects.filter(
                    project_id=project.id,
                    event_id=event_id,
                ).values_list('group_id', flat=True)[0]

                # It's possible that group_id is NULL
                if group_id is not None:
                    break
            except IndexError:
                pass

        if group_id is None:
            # Raise a Group.DoesNotExist here since it makes
            # more logical sense since this is intending to resolve
            # a Group.
            raise Group.DoesNotExist()

        return Group.objects.get(id=group_id)

    def add_tags(self, group, environment, tags):
        project_id = group.project_id
        date = group.last_seen

        for tag_item in tags:
            if len(tag_item) == 2:
                (key, value), data = tag_item, None
            else:
                key, value, data = tag_item

            tagstore.incr_tag_value_times_seen(project_id, environment.id, key, value, extra={
                'last_seen': date,
                'data': data,
            })

            tagstore.incr_group_tag_value_times_seen(project_id, group.id, environment.id, key, value, extra={
                'project_id': project_id,
                'last_seen': date,
            })


class Group(ProjectBoundMixin, Model):
    """
    Aggregated message which summarizes a set of Events.
    """
    __core__ = False

    project = FlexibleForeignKey(
        'sentry.Project', null=True, related_name=None)
    logger = models.CharField(
        max_length=64,
        blank=True,
        default=DEFAULT_LOGGER_NAME,
        db_index=True)
    level = BoundedPositiveIntegerField(
        choices=LOG_LEVELS.items(), default=logging.ERROR, blank=True, db_index=True
    )
    message = models.TextField()
    culprit = models.CharField(
        max_length=MAX_CULPRIT_LENGTH, blank=True, null=True, db_column='view'
    )
    num_comments = BoundedPositiveIntegerField(default=0, null=True)
    platform = models.CharField(max_length=64, null=True)
    status = BoundedPositiveIntegerField(
        default=0,
        choices=(
            (GroupStatus.UNRESOLVED, _('Unresolved')), (GroupStatus.RESOLVED, _('Resolved')),
            (GroupStatus.IGNORED, _('Ignored')),
        ),
        db_index=True
    )
    times_seen = BoundedPositiveIntegerField(default=1, db_index=True)
    last_seen = models.DateTimeField(default=timezone.now, db_index=True)
    first_seen = models.DateTimeField(default=timezone.now, db_index=True)
    first_release = FlexibleForeignKey('sentry.Release', null=True, on_delete=models.PROTECT)
    resolved_at = models.DateTimeField(null=True, db_index=True)
    # active_at should be the same as first_seen by default
    active_at = models.DateTimeField(null=True, db_index=True)
    time_spent_total = BoundedIntegerField(default=0)
    time_spent_count = BoundedIntegerField(default=0)
    score = BoundedIntegerField(default=0)
    # deprecated, do not use. GroupShare has superseded
    is_public = models.NullBooleanField(default=False, null=True)
    data = GzippedDictField(blank=True, null=True)
    short_id = BoundedBigIntegerField(null=True)

    objects = GroupManager()

    class Meta:
        app_label = 'sentry'
        db_table = 'sentry_groupedmessage'
        verbose_name_plural = _('grouped messages')
        verbose_name = _('grouped message')
        permissions = (("can_view", "Can view"), )
        index_together = (('project', 'first_release'), )
        unique_together = (('project', 'short_id'), )

    __repr__ = sane_repr('project_id')

    def __unicode__(self):
        return "(%s) %s" % (self.times_seen, self.error())

    def save(self, *args, **kwargs):
        if not self.last_seen:
            self.last_seen = timezone.now()
        if not self.first_seen:
            self.first_seen = self.last_seen
        if not self.active_at:
            self.active_at = self.first_seen
        # We limit what we store for the message body
        self.message = strip(self.message)
        if self.message:
            self.message = truncatechars(self.message.splitlines()[0], 255)
        super(Group, self).save(*args, **kwargs)

    def get_absolute_url(self):
        return absolute_uri(
            reverse('sentry-group', args=[self.organization.slug, self.project.slug, self.id])
        )

    @property
    def qualified_short_id(self):
        if self.short_id is not None:
            return '%s-%s' % (self.project.slug.upper(), base32_encode(self.short_id), )

    @property
    def event_set(self):
        from sentry.models import Event
        return Event.objects.filter(group_id=self.id)

    def is_over_resolve_age(self):
        resolve_age = self.project.get_option('sentry:resolve_age', None)
        if not resolve_age:
            return False
        return self.last_seen < timezone.now() - timedelta(hours=int(resolve_age))

    def is_ignored(self):
        return self.get_status() == GroupStatus.IGNORED

    # TODO(dcramer): remove in 9.0 / after plugins no long ref
    is_muted = is_ignored

    def is_resolved(self):
        return self.get_status() == GroupStatus.RESOLVED

    def get_status(self):
        # XXX(dcramer): GroupSerializer reimplements this logic
        from sentry.models import GroupSnooze

        status = self.status

        if status == GroupStatus.IGNORED:
            try:
                snooze = GroupSnooze.objects.get(group=self)
            except GroupSnooze.DoesNotExist:
                pass
            else:
                if not snooze.is_valid(group=self):
                    status = GroupStatus.UNRESOLVED

        if status == GroupStatus.UNRESOLVED and self.is_over_resolve_age():
            return GroupStatus.RESOLVED
        return status

    def get_share_id(self):
        from sentry.models import GroupShare
        try:
            return GroupShare.objects.filter(
                group_id=self.id,
            ).values_list('uuid', flat=True)[0]
        except IndexError:
            # Otherwise it has not been shared yet.
            return None

    @classmethod
    def from_share_id(cls, share_id):
        if not share_id or len(share_id) != 32:
            raise cls.DoesNotExist
<<<<<<< HEAD
        try:
            project_id, group_id = b16decode(
                share_id.upper()).decode('utf-8').split('.')
        except (ValueError, TypeError):
            raise cls.DoesNotExist
        if not (project_id.isdigit() and group_id.isdigit()):
            raise cls.DoesNotExist
        return cls.objects.get(project=project_id, id=group_id)
=======

        from sentry.models import GroupShare
        return cls.objects.get(
            id=GroupShare.objects.filter(
                uuid=share_id,
            ).values_list('group_id'),
        )
>>>>>>> b2c38b86

    def get_score(self):
        return int(math.log(self.times_seen) * 600 +
                   float(time.mktime(self.last_seen.timetuple())))

    def get_latest_event(self):
        from sentry.models import Event

        if not hasattr(self, '_latest_event'):
            latest_events = sorted(
                Event.objects.filter(
                    group_id=self.id,
                ).order_by('-datetime')[0:5],
                key=EVENT_ORDERING_KEY,
                reverse=True,
            )
            try:
                self._latest_event = latest_events[0]
            except IndexError:
                self._latest_event = None
        return self._latest_event

    def get_oldest_event(self):
        from sentry.models import Event

        if not hasattr(self, '_oldest_event'):
            oldest_events = sorted(
                Event.objects.filter(
                    group_id=self.id,
                ).order_by('datetime')[0:5],
                key=EVENT_ORDERING_KEY,
            )
            try:
                self._oldest_event = oldest_events[0]
            except IndexError:
                self._oldest_event = None
        return self._oldest_event

    def get_first_release(self):
        if self.first_release_id is None:
            return tagstore.get_first_release(self.project_id, self.id)

        return self.first_release.version

    def get_last_release(self):
        return tagstore.get_last_release(self.project_id, self.id)

    def get_event_type(self):
        """
        Return the type of this issue.

        See ``sentry.eventtypes``.
        """
        return self.data.get('type', 'default')

    def get_event_metadata(self):
        """
        Return the metadata of this issue.

        See ``sentry.eventtypes``.
        """
        etype = self.data.get('type')
        if etype is None:
            etype = 'default'
        if 'metadata' not in self.data:
            data = self.data.copy() if self.data else {}
            data['message'] = self.message
            return eventtypes.get(etype)(data).get_metadata()
        return self.data['metadata']

    @property
    def title(self):
        et = eventtypes.get(self.get_event_type())(self.data)
        return et.to_string(self.get_event_metadata())

    def error(self):
        warnings.warn('Group.error is deprecated, use Group.title', DeprecationWarning)
        return self.title

    error.short_description = _('error')

    @property
    def message_short(self):
        warnings.warn('Group.message_short is deprecated, use Group.title', DeprecationWarning)
        return self.title

    @property
    def organization(self):
        return self.project.organization

    @property
    def checksum(self):
        warnings.warn('Group.checksum is no longer used', DeprecationWarning)
        return ''

    def get_email_subject(self):
        return '%s - %s' % (
            self.qualified_short_id.encode('utf-8'),
            self.title.encode('utf-8')
        )

    def count_users_seen(self):
        return tagstore.get_groups_user_counts(
            self.project_id, [self.id], environment_id=None)[self.id]<|MERGE_RESOLUTION|>--- conflicted
+++ resolved
@@ -316,16 +316,6 @@
     def from_share_id(cls, share_id):
         if not share_id or len(share_id) != 32:
             raise cls.DoesNotExist
-<<<<<<< HEAD
-        try:
-            project_id, group_id = b16decode(
-                share_id.upper()).decode('utf-8').split('.')
-        except (ValueError, TypeError):
-            raise cls.DoesNotExist
-        if not (project_id.isdigit() and group_id.isdigit()):
-            raise cls.DoesNotExist
-        return cls.objects.get(project=project_id, id=group_id)
-=======
 
         from sentry.models import GroupShare
         return cls.objects.get(
@@ -333,7 +323,6 @@
                 uuid=share_id,
             ).values_list('group_id'),
         )
->>>>>>> b2c38b86
 
     def get_score(self):
         return int(math.log(self.times_seen) * 600 +
